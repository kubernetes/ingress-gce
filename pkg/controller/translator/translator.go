/*
Copyright 2017 The Kubernetes Authors.
Licensed under the Apache License, Version 2.0 (the "License");
you may not use this file except in compliance with the License.
You may obtain a copy of the License at
    http://www.apache.org/licenses/LICENSE-2.0
Unless required by applicable law or agreed to in writing, software
distributed under the License is distributed on an "AS IS" BASIS,
WITHOUT WARRANTIES OR CONDITIONS OF ANY KIND, either express or implied.
See the License for the specific language governing permissions and
limitations under the License.
*/

package translator

import (
	"fmt"
	"sort"
	"strconv"
	"strings"

	"k8s.io/ingress-gce/pkg/utils/endpointslices"
	"k8s.io/klog"

	api_v1 "k8s.io/api/core/v1"
	discoveryapi "k8s.io/api/discovery/v1beta1"
	v1 "k8s.io/api/networking/v1"
	"k8s.io/apimachinery/pkg/api/meta"
	meta_v1 "k8s.io/apimachinery/pkg/apis/meta/v1"
	"k8s.io/apimachinery/pkg/labels"
	"k8s.io/apimachinery/pkg/util/intstr"
	"k8s.io/apimachinery/pkg/util/sets"
	listers "k8s.io/client-go/listers/core/v1"
	"k8s.io/client-go/tools/cache"

	"k8s.io/ingress-gce/pkg/annotations"
	backendconfigv1 "k8s.io/ingress-gce/pkg/apis/backendconfig/v1"
	"k8s.io/ingress-gce/pkg/backendconfig"
	"k8s.io/ingress-gce/pkg/context"
	"k8s.io/ingress-gce/pkg/controller/errors"
	"k8s.io/ingress-gce/pkg/flags"
	"k8s.io/ingress-gce/pkg/utils"
	namer_util "k8s.io/ingress-gce/pkg/utils/namer"
)

const (
	// DefaultHost is the host used if none is specified. It is a valid value
	// for the "Host" field recognized by GCE.
	DefaultHost = "*"

	// DefaultPath is the path used if none is specified. It is a valid path
	// recognized by GCE.
	DefaultPath = "/*"
)

// getServicePortParams allows for passing parameters to getServicePort()
type getServicePortParams struct {
	isL7ILB bool
}

// NewTranslator returns a new Translator.
func NewTranslator(ctx *context.ControllerContext) *Translator {
	return &Translator{ctx}
}

// Translator helps with kubernetes -> gce api conversion.
type Translator struct {
	ctx *context.ControllerContext
}

func (t *Translator) getCachedService(id utils.ServicePortID) (*api_v1.Service, error) {
	obj, exists, err := t.ctx.ServiceInformer.GetIndexer().Get(
		&api_v1.Service{
			ObjectMeta: meta_v1.ObjectMeta{
				Name:      id.Service.Name,
				Namespace: id.Service.Namespace,
			},
		})
	if !exists {
		// This is a fatal error.
		return nil, errors.ErrSvcNotFound{Service: id.Service}
	}
	if err != nil {
		// This is a fatal error.
		return nil, fmt.Errorf("error retrieving service %q: %v", id.Service, err)
	}

	svc, ok := obj.(*api_v1.Service)
	if !ok {
		return nil, fmt.Errorf("cannot convert to Service (%T)", svc)
	}
	return svc, nil
}

// maybeEnableNEG enables NEG on the service port if necessary
func maybeEnableNEG(sp *utils.ServicePort, svc *api_v1.Service) error {
	negAnnotation, ok, err := annotations.FromService(svc).NEGAnnotation()
	if ok && err == nil {
		sp.NEGEnabled = negAnnotation.NEGEnabledForIngress()
	}

	if !sp.NEGEnabled && svc.Spec.Type != api_v1.ServiceTypeNodePort &&
		svc.Spec.Type != api_v1.ServiceTypeLoadBalancer {
		// This is a fatal error.
		return errors.ErrBadSvcType{Service: sp.ID.Service, ServiceType: svc.Spec.Type}
	}

	if sp.L7ILBEnabled {
		// L7-ILB Requires NEGs
		sp.NEGEnabled = true
	}

	return nil
}

// setAppProtocol sets the app protocol on the service port
func setAppProtocol(sp *utils.ServicePort, svc *api_v1.Service, port *api_v1.ServicePort) error {
	appProtocols, err := annotations.FromService(svc).ApplicationProtocols()
	if err != nil {
		return errors.ErrSvcAppProtosParsing{Service: sp.ID.Service, Err: err}
	}

	proto := annotations.ProtocolHTTP
	if protoStr, exists := appProtocols[port.Name]; exists {
		proto = annotations.AppProtocol(protoStr)
	}
	sp.Protocol = proto

	return nil
}

func setTrafficScaling(sp *utils.ServicePort, svc *api_v1.Service) error {
	const maxRatePerEndpointKey = "networking.gke.io/max-rate-per-endpoint"
	if s, ok := svc.Annotations[maxRatePerEndpointKey]; ok {
		val, err := strconv.ParseFloat(s, 64)
		if err != nil || val < 0.0 {
			return fmt.Errorf(`invalid value for Service annotation %s, should be an integer > 0, got %q`, maxRatePerEndpointKey, s)
		}
		sp.MaxRatePerEndpoint = &val
	}

	const capacityScalerKey = "networking.gke.io/capacity-scaler"
	if s, ok := svc.Annotations[capacityScalerKey]; ok {
		val, err := strconv.ParseFloat(s, 64)
		if err != nil || (val < 0.0 || val > 1.0) {
			return fmt.Errorf(`invalid value for Service annotation %s, should be a number >= 0.0 and <= 1.0, got %q`, capacityScalerKey, s)
		}
		sp.CapacityScaler = &val
	}

	return nil
}

// maybeEnableBackendConfig sets the backendConfig for the service port if necessary
func (t *Translator) maybeEnableBackendConfig(sp *utils.ServicePort, svc *api_v1.Service, port *api_v1.ServicePort) error {
	var beConfig *backendconfigv1.BackendConfig
	beConfig, err := backendconfig.GetBackendConfigForServicePort(t.ctx.BackendConfigInformer.GetIndexer(), svc, port)
	if err != nil {
		// If we could not find a backend config name for the current
		// service port, then do not return an error. Removing a reference
		// to a backend config from the service annotation is a valid
		// step that a user could take.
		if err != backendconfig.ErrNoBackendConfigForPort {
			return errors.ErrSvcBackendConfig{ServicePortID: sp.ID, Err: err}
		}
	}
	// Object in cache could be changed in-flight. Deepcopy to
	// reduce race conditions.
	beConfig = beConfig.DeepCopy()
	if err = backendconfig.Validate(t.ctx.KubeClient, beConfig); err != nil {
		return errors.ErrBackendConfigValidation{BackendConfig: *beConfig, Err: err}
	}

	sp.BackendConfig = beConfig
	return nil
}

// getServicePort looks in the svc store for a matching service:port,
// and returns the nodeport.
func (t *Translator) getServicePort(id utils.ServicePortID, params *getServicePortParams, namer namer_util.BackendNamer) (*utils.ServicePort, error) {
	svc, err := t.getCachedService(id)
	if err != nil {
		return nil, err
	}

	port := ServicePort(*svc, id.Port)
	if port == nil {
		// This is a fatal error.
		return nil, errors.ErrSvcPortNotFound{ServicePortID: id}
	}

	// We periodically add information to the ServicePort to ensure that we
	// always return as much as possible, rather than nil, if there was a non-fatal error.
	svcPort := &utils.ServicePort{
		ID:           id,
		NodePort:     int64(port.NodePort),
<<<<<<< HEAD
		Port:         int32(port.Port),
		Name:         port.Name,
		TargetPort:   port.TargetPort.String(),
=======
		Port:         port.Port,
		PortName:     port.Name,
		TargetPort:   port.TargetPort,
>>>>>>> 10aebbb0
		L7ILBEnabled: params.isL7ILB,
		BackendNamer: namer,
	}

	if err := maybeEnableNEG(svcPort, svc); err != nil {
		return nil, err
	}

	if err := setAppProtocol(svcPort, svc, port); err != nil {
		return svcPort, err
	}

	if flags.F.EnableTrafficScaling {
		if err := setTrafficScaling(svcPort, svc); err != nil {
			return nil, err
		}
	}

	if err := t.maybeEnableBackendConfig(svcPort, svc, port); err != nil {
		return svcPort, err
	}

	return svcPort, nil
}

// TranslateIngress converts an Ingress into our internal UrlMap representation.
func (t *Translator) TranslateIngress(ing *v1.Ingress, systemDefaultBackend utils.ServicePortID, namer namer_util.BackendNamer) (*utils.GCEURLMap, []error) {
	var errs []error
	urlMap := utils.NewGCEURLMap()

	params := &getServicePortParams{}
	params.isL7ILB = utils.IsGCEL7ILBIngress(ing)

	for _, rule := range ing.Spec.Rules {
		if rule.HTTP == nil {
			continue
		}

		pathRules := []utils.PathRule{}
		for _, p := range rule.HTTP.Paths {
			svcPortID, err := utils.BackendToServicePortID(p.Backend, ing.Namespace)
			if err != nil {
				// Only error possible is Backend is not a Service Backend, so move to next path
				errs = append(errs, err)
				continue
			}
			svcPort, err := t.getServicePort(svcPortID, params, namer)
			if err != nil {
				errs = append(errs, err)
			}
			if svcPort != nil {
				// The Ingress spec defines empty path as catch-all, so if a user
				// asks for a single host and multiple empty paths, all traffic is
				// sent to one of the last backend in the rules list.

				paths, err := validateAndGetPaths(p)
				if err != nil {
					errs = append(errs, err)
					continue
				}
				for _, path := range paths {
					if path == "" {
						path = DefaultPath
					}
					pathRules = append(pathRules, utils.PathRule{Path: path, Backend: *svcPort})
				}
			}
		}

		host := rule.Host
		if host == "" {
			host = DefaultHost
		}
		urlMap.PutPathRulesForHost(host, pathRules)
	}

	if ing.Spec.DefaultBackend != nil {
		svcPortID, err := utils.BackendToServicePortID(*ing.Spec.DefaultBackend, ing.Namespace)
		if err != nil {
			errs = append(errs, err)
			return urlMap, errs
		}
		svcPort, err := t.getServicePort(svcPortID, params, namer)
		if err == nil {
			urlMap.DefaultBackend = svcPort
			return urlMap, errs
		}

		errs = append(errs, err)
		return urlMap, errs
	}

	svcPort, err := t.getServicePort(systemDefaultBackend, params, namer)
	if err == nil {
		urlMap.DefaultBackend = svcPort
		return urlMap, errs
	}

	errs = append(errs, fmt.Errorf("failed to retrieve the system default backend service %q with port %q: %v", systemDefaultBackend.Service.String(), systemDefaultBackend.Port.String(), err))
	return urlMap, errs
}

// validateAndGetPaths will validate the path based on the specifed path type and will return the
// the path rules that should be used. If no path type is provided, the path type will be assumed
// to be ImplementationSpecific. If a non existent path type is provided, an error will be returned.
func validateAndGetPaths(path v1.HTTPIngressPath) ([]string, error) {
	pathType := v1.PathTypeImplementationSpecific

	if path.PathType != nil {
		pathType = *path.PathType
	}

	switch pathType {
	case v1.PathTypeImplementationSpecific:
		// ImplementationSpecific will have no validation to continue backwards compatibility
		return []string{path.Path}, nil
	case v1.PathTypeExact:
		return validateExactPathType(path)
	case v1.PathTypePrefix:
		return validateAndModifyPrefixPathType(path)
	default:
		return nil, fmt.Errorf("unsupported path type: %s", pathType)
	}
}

// validateExactPathType will validate the path provided does not have any wildcards and will
// return the path unmodified. If the path is in valid, an empty list and error is returned.
func validateExactPathType(path v1.HTTPIngressPath) ([]string, error) {
	if path.Path == "" {
		return nil, fmt.Errorf("failed to validate exact path type due to empty path")
	}

	if strings.Contains(path.Path, "*") {
		return nil, fmt.Errorf("failed to validate exact path %s due to invalid wildcard", path.Path)
	}
	return []string{path.Path}, nil
}

// validateAndModifyPrefixPathType will validate the path provided does not have any wildcards
// and will return the path unmodified. If the path is in valid, an empty list and error is
// returned.
func validateAndModifyPrefixPathType(path v1.HTTPIngressPath) ([]string, error) {
	if path.Path == "" {
		return nil, fmt.Errorf("failed to validate prefix path type due to empty path")
	}

	// The Ingress spec defines Prefx path "/" as matching all paths
	if path.Path == "/" {
		return []string{"/*"}, nil
	}

	if strings.Contains(path.Path, "*") {
		return nil, fmt.Errorf("failed to validate prefix path %s due to invalid wildcard", path.Path)
	}

	// Prefix path `/foo` or `/foo/` should support requests for `/foo`, `/foo/` and `/foo/bar`. URLMap requires two
	// path rules 1) `/foo` & 2) `/foo/*` to support all three requests.
	// Therefore each prefix path should result in two paths for the URLMap, one without a
	// trailing '/' and one that ends with '/*'
	if path.Path[len(path.Path)-1] == '/' {
		return []string{path.Path[0 : len(path.Path)-1], path.Path + "*"}, nil
	}
	return []string{path.Path, path.Path + "/*"}, nil
}

func getZone(n *api_v1.Node) string {
	zone, ok := n.Labels[annotations.ZoneKey]
	if !ok {
		return annotations.DefaultZone
	}
	return zone
}

// GetZoneForNode returns the zone for a given node by looking up its zone label.
func (t *Translator) GetZoneForNode(name string) (string, error) {
	nodeLister := t.ctx.NodeInformer.GetIndexer()
	nodes, err := listers.NewNodeLister(nodeLister).List(labels.Everything())
	if err != nil {
		return "", err
	}
	for _, n := range nodes {
		if n.Name == name {
			// TODO: Make this more resilient to label changes by listing
			// cloud nodes and figuring out zone.
			return getZone(n), nil
		}
	}
	return "", fmt.Errorf("node not found %v", name)
}

// ListZones returns a list of zones containing nodes that satisfy the given predicate.
func (t *Translator) ListZones(predicate utils.NodeConditionPredicate) ([]string, error) {
	nodeLister := t.ctx.NodeInformer.GetIndexer()
	return t.listZones(listers.NewNodeLister(nodeLister), predicate)
}

func (t *Translator) listZones(lister listers.NodeLister, predicate utils.NodeConditionPredicate) ([]string, error) {
	zones := sets.String{}
	nodes, err := utils.ListWithPredicate(lister, predicate)
	if err != nil {
		return zones.List(), err
	}
	for _, n := range nodes {
		zones.Insert(getZone(n))
	}
	return zones.List(), nil
}

// geHTTPProbe returns the http readiness probe from the first container
// that matches targetPort, from the set of pods matching the given labels.
func (t *Translator) getHTTPProbe(svc api_v1.Service, targetPort intstr.IntOrString, protocol annotations.AppProtocol) (*api_v1.Probe, error) {
	l := svc.Spec.Selector

	// Lookup any container with a matching targetPort from the set of pods
	// with a matching label selector.
	pl, err := listPodsBySelector(t.ctx.PodInformer.GetIndexer(), labels.SelectorFromSet(labels.Set(l)))
	if err != nil {
		return nil, err
	}

	// If multiple endpoints have different health checks, take the first
	sort.Sort(orderedPods(pl))

	for _, pod := range pl {
		if pod.Namespace != svc.Namespace {
			continue
		}
		logStr := fmt.Sprintf("Pod %v matching service selectors %v (targetport %+v)", pod.Name, l, targetPort)
		for _, c := range pod.Spec.Containers {
			if !isSimpleHTTPProbe(c.ReadinessProbe) || getProbeScheme(protocol) != c.ReadinessProbe.HTTPGet.Scheme {
				continue
			}

			for _, p := range c.Ports {
				if (targetPort.Type == intstr.Int && targetPort.IntVal == p.ContainerPort) ||
					(targetPort.Type == intstr.String && targetPort.StrVal == p.Name) {

					readinessProbePort := c.ReadinessProbe.Handler.HTTPGet.Port
					switch readinessProbePort.Type {
					case intstr.Int:
						if readinessProbePort.IntVal == p.ContainerPort {
							return c.ReadinessProbe, nil
						}
					case intstr.String:
						if readinessProbePort.StrVal == p.Name {
							return c.ReadinessProbe, nil
						}
					}

					klog.Infof("%v: found matching targetPort on container %v, but not on readinessProbe (%+v)",
						logStr, c.Name, c.ReadinessProbe.Handler.HTTPGet.Port)
				}
			}
		}
		klog.V(5).Infof("%v: lacks a matching HTTP probe for use in health checks.", logStr)
	}
	return nil, nil
}

// GatherEndpointPorts returns all ports needed to open NEG endpoints.
func (t *Translator) GatherEndpointPorts(svcPorts []utils.ServicePort) []string {
	portMap := map[int64]bool{}
	for _, p := range svcPorts {
		if p.NEGEnabled {
			// For NEG backend, need to open firewall to all endpoint target ports
			// TODO(mixia): refactor firewall syncing into a separate go routine with different trigger.
			// With NEG, endpoint changes may cause firewall ports to be different if user specifies inconsistent backends.
<<<<<<< HEAD
			// if targetPort is integer, no need to translate to endpoint ports
			if i, err := strconv.Atoi(p.TargetPort); err == nil {
				portMap[int64(i)] = true
			} else {
				var endpointPorts []int
				if t.ctx.UseEndpointSlices {
					endpointPorts = listEndpointTargetPortsFromEndpointSlices(t.ctx.EndpointSliceInformer.GetIndexer(), p.ID.Service.Namespace, p.ID.Service.Name, p.Name)
				} else {
					endpointPorts = listEndpointTargetPortsFromEndpoints(t.ctx.EndpointInformer.GetIndexer(), p.ID.Service.Namespace, p.ID.Service.Name, p.Name)
				}
				for _, ep := range endpointPorts {
					portMap[int64(ep)] = true
				}
=======
			var endpointPorts []int
			// if targetPort is integer, no need to look for ports from endpoints
			if p.TargetPort.Type == intstr.Int {
				endpointPorts = []int{p.TargetPort.IntValue()}
			} else {
				if t.ctx.UseEndpointSlices {
					endpointPorts = listEndpointTargetPortsFromEndpointSlices(t.ctx.EndpointSliceInformer.GetIndexer(), p.ID.Service.Namespace, p.ID.Service.Name, p.PortName)
				} else {
					endpointPorts = listEndpointTargetPortsFromEndpoints(t.ctx.EndpointInformer.GetIndexer(), p.ID.Service.Namespace, p.ID.Service.Name, p.PortName)
				}
			}
			for _, ep := range endpointPorts {
				portMap[int64(ep)] = true
>>>>>>> 10aebbb0
			}
		}
	}
	var portStrs []string
	for p := range portMap {
		portStrs = append(portStrs, strconv.FormatInt(p, 10))
	}
	return portStrs
}

// isSimpleHTTPProbe returns true if the given Probe is:
// - an HTTPGet probe, as opposed to a tcp or exec probe
// - has no special host or headers fields, except for possibly an HTTP Host header
func isSimpleHTTPProbe(probe *api_v1.Probe) bool {
	return (probe != nil && probe.Handler.HTTPGet != nil && probe.Handler.HTTPGet.Host == "" &&
		(len(probe.Handler.HTTPGet.HTTPHeaders) == 0 ||
			(len(probe.Handler.HTTPGet.HTTPHeaders) == 1 && probe.Handler.HTTPGet.HTTPHeaders[0].Name == "Host")))
}

// getProbeScheme returns the Kubernetes API URL scheme corresponding to the
// protocol.
func getProbeScheme(protocol annotations.AppProtocol) api_v1.URIScheme {
	if protocol == annotations.ProtocolHTTP2 {
		return api_v1.URISchemeHTTPS
	}
	return api_v1.URIScheme(string(protocol))
}

// GetProbe returns a probe that's used for the given nodeport
func (t *Translator) GetProbe(port utils.ServicePort) (*api_v1.Probe, error) {
	sl := t.ctx.ServiceInformer.GetIndexer().List()

	// Find the label and target port of the one service with the given nodePort
	var service api_v1.Service
	var svcPort api_v1.ServicePort
	var found bool
OuterLoop:
	for _, as := range sl {
		service = *as.(*api_v1.Service)
		for _, sp := range service.Spec.Ports {
			svcPort = sp
			// If service is NEG enabled, compare the service name and namespace instead
			// This is because NEG enabled service is not required to have nodePort
			if port.NEGEnabled && port.ID.Service.Namespace == service.Namespace && port.ID.Service.Name == service.Name && port.Port == sp.Port {
				found = true
				break OuterLoop
			}
			// only one Service can match this nodePort, try and look up
			// the readiness probe of the pods behind it
			if port.NodePort != 0 && int32(port.NodePort) == sp.NodePort {
				found = true
				break OuterLoop
			}
		}
	}

	if !found {
		return nil, fmt.Errorf("unable to find nodeport %v in any service", port)
	}

	return t.getHTTPProbe(service, svcPort.TargetPort, port.Protocol)
}

// listPodsBySelector returns a list of all pods based on selector
func listPodsBySelector(indexer cache.Indexer, selector labels.Selector) (ret []*api_v1.Pod, err error) {
	err = listAll(indexer, selector, func(m interface{}) {
		ret = append(ret, m.(*api_v1.Pod))
	})
	return ret, err
}

// listAll iterates a store and passes selected item to a func
func listAll(store cache.Store, selector labels.Selector, appendFn cache.AppendFunc) error {
	for _, m := range store.List() {
		metadata, err := meta.Accessor(m)
		if err != nil {
			return err
		}
		if selector.Matches(labels.Set(metadata.GetLabels())) {
			appendFn(m)
		}
	}
	return nil
}

<<<<<<< HEAD
// returns target port if port number is specified, finds the actual target port behind the named target port
=======
// finds the actual target port behind named target port, the name of the target port is the same as service port name
>>>>>>> 10aebbb0
func listEndpointTargetPortsFromEndpointSlices(indexer cache.Indexer, namespace, name, svcPortName string) []int {
	slices, err := indexer.ByIndex(endpointslices.EndpointSlicesByServiceIndex, endpointslices.FormatEndpointSlicesServiceKey(namespace, name))
	if len(slices) == 0 {
		klog.Errorf("No Endpoint Slices found for service %s/%s.", namespace, name)
		return []int{}
	}
	if err != nil {
		klog.Errorf("Failed to retrieve endpoint slices for service %s/%s: %v", namespace, name, err)
		return []int{}
	}
	ret := []int{}
	for _, sliceObj := range slices {
		slice := sliceObj.(*discoveryapi.EndpointSlice)
		for _, port := range slice.Ports {
			if port.Protocol != nil && *port.Protocol == api_v1.ProtocolTCP && port.Name != nil && *port.Name == svcPortName && port.Port != nil {
				ret = append(ret, int(*port.Port))
			}
		}
	}
	return ret
}

<<<<<<< HEAD
// returns target port if port number is specified, finds the actual target port behind the named target port
func listEndpointTargetPortsFromEndpoints(indexer cache.Indexer, namespace, name, svcPortName string) []int {

=======
// finds the actual target port behind named target port, the name of the target port is the same as service port name
func listEndpointTargetPortsFromEndpoints(indexer cache.Indexer, namespace, name, svcPortName string) []int {
>>>>>>> 10aebbb0
	ep, exists, err := indexer.Get(
		&api_v1.Endpoints{
			ObjectMeta: meta_v1.ObjectMeta{
				Name:      name,
				Namespace: namespace,
			},
		},
	)

	if !exists {
		klog.Errorf("Endpoint object %v/%v does not exist.", namespace, name)
		return []int{}
	}
	if err != nil {
		klog.Errorf("Failed to retrieve endpoint object %v/%v: %v", namespace, name, err)
		return []int{}
	}

	ret := []int{}
	for _, subset := range ep.(*api_v1.Endpoints).Subsets {
		for _, port := range subset.Ports {
			if port.Protocol == api_v1.ProtocolTCP && port.Name == svcPortName {
				ret = append(ret, int(port.Port))
			}
		}
	}
	return ret
}

// orderedPods sorts a list of Pods by creation timestamp, using their names as a tie breaker.
type orderedPods []*api_v1.Pod

func (o orderedPods) Len() int      { return len(o) }
func (o orderedPods) Swap(i, j int) { o[i], o[j] = o[j], o[i] }
func (o orderedPods) Less(i, j int) bool {
	if o[i].CreationTimestamp.Equal(&o[j].CreationTimestamp) {
		return o[i].Name < o[j].Name
	}
	return o[i].CreationTimestamp.Before(&o[j].CreationTimestamp)
}<|MERGE_RESOLUTION|>--- conflicted
+++ resolved
@@ -194,15 +194,9 @@
 	svcPort := &utils.ServicePort{
 		ID:           id,
 		NodePort:     int64(port.NodePort),
-<<<<<<< HEAD
-		Port:         int32(port.Port),
-		Name:         port.Name,
-		TargetPort:   port.TargetPort.String(),
-=======
 		Port:         port.Port,
 		PortName:     port.Name,
 		TargetPort:   port.TargetPort,
->>>>>>> 10aebbb0
 		L7ILBEnabled: params.isL7ILB,
 		BackendNamer: namer,
 	}
@@ -470,21 +464,6 @@
 			// For NEG backend, need to open firewall to all endpoint target ports
 			// TODO(mixia): refactor firewall syncing into a separate go routine with different trigger.
 			// With NEG, endpoint changes may cause firewall ports to be different if user specifies inconsistent backends.
-<<<<<<< HEAD
-			// if targetPort is integer, no need to translate to endpoint ports
-			if i, err := strconv.Atoi(p.TargetPort); err == nil {
-				portMap[int64(i)] = true
-			} else {
-				var endpointPorts []int
-				if t.ctx.UseEndpointSlices {
-					endpointPorts = listEndpointTargetPortsFromEndpointSlices(t.ctx.EndpointSliceInformer.GetIndexer(), p.ID.Service.Namespace, p.ID.Service.Name, p.Name)
-				} else {
-					endpointPorts = listEndpointTargetPortsFromEndpoints(t.ctx.EndpointInformer.GetIndexer(), p.ID.Service.Namespace, p.ID.Service.Name, p.Name)
-				}
-				for _, ep := range endpointPorts {
-					portMap[int64(ep)] = true
-				}
-=======
 			var endpointPorts []int
 			// if targetPort is integer, no need to look for ports from endpoints
 			if p.TargetPort.Type == intstr.Int {
@@ -498,7 +477,6 @@
 			}
 			for _, ep := range endpointPorts {
 				portMap[int64(ep)] = true
->>>>>>> 10aebbb0
 			}
 		}
 	}
@@ -584,11 +562,7 @@
 	return nil
 }
 
-<<<<<<< HEAD
-// returns target port if port number is specified, finds the actual target port behind the named target port
-=======
 // finds the actual target port behind named target port, the name of the target port is the same as service port name
->>>>>>> 10aebbb0
 func listEndpointTargetPortsFromEndpointSlices(indexer cache.Indexer, namespace, name, svcPortName string) []int {
 	slices, err := indexer.ByIndex(endpointslices.EndpointSlicesByServiceIndex, endpointslices.FormatEndpointSlicesServiceKey(namespace, name))
 	if len(slices) == 0 {
@@ -599,6 +573,7 @@
 		klog.Errorf("Failed to retrieve endpoint slices for service %s/%s: %v", namespace, name, err)
 		return []int{}
 	}
+
 	ret := []int{}
 	for _, sliceObj := range slices {
 		slice := sliceObj.(*discoveryapi.EndpointSlice)
@@ -611,14 +586,8 @@
 	return ret
 }
 
-<<<<<<< HEAD
-// returns target port if port number is specified, finds the actual target port behind the named target port
-func listEndpointTargetPortsFromEndpoints(indexer cache.Indexer, namespace, name, svcPortName string) []int {
-
-=======
 // finds the actual target port behind named target port, the name of the target port is the same as service port name
 func listEndpointTargetPortsFromEndpoints(indexer cache.Indexer, namespace, name, svcPortName string) []int {
->>>>>>> 10aebbb0
 	ep, exists, err := indexer.Get(
 		&api_v1.Endpoints{
 			ObjectMeta: meta_v1.ObjectMeta{
