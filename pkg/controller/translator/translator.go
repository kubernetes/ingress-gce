--- conflicted
+++ resolved
@@ -464,25 +464,19 @@
 			// For NEG backend, need to open firewall to all endpoint target ports
 			// TODO(mixia): refactor firewall syncing into a separate go routine with different trigger.
 			// With NEG, endpoint changes may cause firewall ports to be different if user specifies inconsistent backends.
-<<<<<<< HEAD
 			// if targetPort is integer, no need to translate to endpoint ports
 			if i, err := strconv.Atoi(p.TargetPort); err == nil {
 				portMap[int64(i)] = true
 			} else {
-				endpointPorts := listEndpointTargetPorts(t.ctx.EndpointInformer.GetIndexer(), p.ID.Service.Namespace, p.ID.Service.Name, p.Name)
+				var endpointPorts []int
+				if t.ctx.UseEndpointSlices {
+					endpointPorts = listEndpointTargetPortsFromEndpointSlices(t.ctx.EndpointSliceInformer.GetIndexer(), p.ID.Service.Namespace, p.ID.Service.Name, p.Name)
+				} else {
+					endpointPorts = listEndpointTargetPortsFromEndpoints(t.ctx.EndpointInformer.GetIndexer(), p.ID.Service.Namespace, p.ID.Service.Name, p.Name)
+				}
 				for _, ep := range endpointPorts {
 					portMap[int64(ep)] = true
 				}
-=======
-			var endpointPorts []int
-			if t.ctx.UseEndpointSlices {
-				endpointPorts = listEndpointTargetPortsFromEndpointSlices(t.ctx.EndpointSliceInformer.GetIndexer(), p.ID.Service.Namespace, p.ID.Service.Name, p.TargetPort)
-			} else {
-				endpointPorts = listEndpointTargetPortsFromEndpoints(t.ctx.EndpointInformer.GetIndexer(), p.ID.Service.Namespace, p.ID.Service.Name, p.TargetPort)
-			}
-			for _, ep := range endpointPorts {
-				portMap[int64(ep)] = true
->>>>>>> 4f01ba6c
 			}
 		}
 	}
@@ -568,15 +562,8 @@
 	return nil
 }
 
-<<<<<<< HEAD
-func listEndpointTargetPorts(indexer cache.Indexer, namespace, name, svcPortName string) []int {
-=======
 // returns target port if port number is specified, finds the actual target port behind the named target port
-func listEndpointTargetPortsFromEndpointSlices(indexer cache.Indexer, namespace, name, targetPort string) []int {
-	// if targetPort is integer, no need to translate to endpoint slices ports
-	if i, err := strconv.Atoi(targetPort); err == nil {
-		return []int{i}
-	}
+func listEndpointTargetPortsFromEndpointSlices(indexer cache.Indexer, namespace, name, svcPortName string) []int {
 	slices, err := indexer.ByIndex(endpointslices.EndpointSlicesByServiceIndex, endpointslices.FormatEndpointSlicesServiceKey(namespace, name))
 	if len(slices) == 0 {
 		klog.Errorf("No Endpoint Slices found for service %s/%s.", namespace, name)
@@ -586,12 +573,11 @@
 		klog.Errorf("Failed to retrieve endpoint slices for service %s/%s: %v", namespace, name, err)
 		return []int{}
 	}
-
 	ret := []int{}
 	for _, sliceObj := range slices {
 		slice := sliceObj.(*discoveryapi.EndpointSlice)
 		for _, port := range slice.Ports {
-			if port.Protocol != nil && *port.Protocol == api_v1.ProtocolTCP && port.Name != nil && *port.Name == targetPort && port.Port != nil {
+			if port.Protocol != nil && *port.Protocol == api_v1.ProtocolTCP && port.Name != nil && *port.Name == svcPortName && port.Port != nil {
 				ret = append(ret, int(*port.Port))
 			}
 		}
@@ -600,12 +586,7 @@
 }
 
 // returns target port if port number is specified, finds the actual target port behind the named target port
-func listEndpointTargetPortsFromEndpoints(indexer cache.Indexer, namespace, name, targetPort string) []int {
-	// if targetPort is integer, no need to translate to endpoint ports
-	if i, err := strconv.Atoi(targetPort); err == nil {
-		return []int{i}
-	}
->>>>>>> 4f01ba6c
+func listEndpointTargetPortsFromEndpoints(indexer cache.Indexer, namespace, name, svcPortName string) []int {
 
 	ep, exists, err := indexer.Get(
 		&api_v1.Endpoints{
